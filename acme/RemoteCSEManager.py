#
#	RemoteCSEManager.py
#
#	(c) 2020 by Andreas Kraft
#	License: BSD 3-Clause License. See the LICENSE file for further details.
#
#	This entity handles the registration to remote CSEs as well as the management
#	of remotly registered CSEs in this CSE. It also handles the forwarding of
#	transit requests to remote CSEs.
#


import requests
from typing import List, Tuple, Dict
from Configuration import Configuration
from Logging import Logging
from Constants import Constants as C
from Types import ResourceTypes as T, Result, CSEType, ResponseCode as RC, CSERequest, ContentSerializationType, JSON
import Utils, CSE
from resources import CSR, CSEBase
from resources.Resource import Resource
import resources.Factory as Factory
from helpers.BackgroundWorker import BackgroundWorkerPool


class RemoteCSEManager(object):

	def __init__(self) -> None:
		self.remoteAddress						= Configuration.get('cse.registrar.address')
		self.remoteRoot 						= Configuration.get('cse.registrar.root')
		self.checkInterval						= Configuration.get('cse.registrar.checkInterval')
		self.registrarSerialization				= Configuration.get('cse.registrar.serialization')
		self.checkLiveliness					= Configuration.get('cse.registration.checkLiveliness')
		self.registrarCSI						= Configuration.get('cse.registrar.csi')
		self.registrarCseRN						= Configuration.get('cse.registrar.rn')
		self.registrarCSEURL					= f'{self.remoteAddress}{self.remoteRoot}/~{self.registrarCSI}/{self.registrarCseRN}'
		self.registrarCSRURL					= f'{self.registrarCSEURL}{CSE.cseCsi}'
		self.excludeCSRAttributes				= Configuration.get('cse.registrar.excludeCSRAttributes')
		self.ownRegistrarCSR:Resource			= None 	# The own CSR at the registrar if there is one
		self.registrarCSE:Resource				= None 	# The registrar CSE if there is one
		self.descendantCSR:Dict[str, Tuple[Resource, str]]	= {}	# dict of descendantCSR's - "csi : (CSR, registeredATcsi)". CSR is None for CSEs further down 
		self.enableRemoteCSE				 	= Configuration.get('cse.enableRemoteCSE')


		CSE.event.addHandler(CSE.event.registeredToRemoteCSE, self.handleRegistrarRegistration)				# type: ignore
		CSE.event.addHandler(CSE.event.deregisteredFromRemoteCSE, self.handleRegistrarDeregistration)		# type: ignore
		CSE.event.addHandler(CSE.event.remoteCSEHasRegistered, self.handleRemoteCSERegistration)			# type: ignore
		CSE.event.addHandler(CSE.event.remoteCSEHasDeregistered, self.handleRemoteCSEDeregistration)		# type: ignore
		CSE.event.addHandler(CSE.event.remoteCSEUpdate, self.handleRemoteCSEUpdate)							# type: ignore

		self.start()
		Logging.log('RemoteCSEManager initialized')


	def shutdown(self) -> bool:
		self.stop()
		Logging.log('RemoteCSEManager shut down')
		return True


	#
	#	Connection Monitor
	#

	# Start the monitor in a thread. 
	def start(self) -> None:
<<<<<<< HEAD
		if not Configuration.get('cse.enableRemoteCSE'):
			return
=======
		if not self.enableRemoteCSE:
			return
		
		Logging.logDebug('Rebuild internal descendants list')
		self.descendantCSR.clear()
		for csr in CSE.dispatcher.retrieveResourcesByType(T.CSR):
			if (csi := csr.csi) != self.registrarCSI:			# Skipping the own registrar csr
				Logging.logDebug(f'Addind remote CSE: {csi}')
				self.descendantCSR[csi] = (csr, CSE.cseCsi)		# Add the direct child CSR
				for dcse in csr.dcse:							# Add the descendant CSE's
					Logging.logDebug(f'Adding descendant CSE: {csi} -> {dcse}')
					self.descendantCSR[dcse] = (None, csi)


>>>>>>> 93fefdad
		Logging.log('Starting remote CSE connection monitor')
		BackgroundWorkerPool.newWorker(self.checkInterval, self.connectionMonitorWorker, 'csrMonitor').start()


	# Stop the monitor. Also delete the CSR resources on both sides
	def stop(self) -> None:
<<<<<<< HEAD
		if not Configuration.get('cse.enableRemoteCSE'):
=======
		if not self.enableRemoteCSE:
>>>>>>> 93fefdad
			return
		Logging.log('Stopping remote CSE connection monitor')

		# Stop the worker
		BackgroundWorkerPool.stopWorkers('csrMonitor')

		# Remove resources
		if CSE.cseType in [ CSEType.ASN, CSEType.MN ]:
			self._deleteCSRonRegistrarCSE()	# delete remote CSR. Ignore result
		res = self._retrieveLocalCSRs()	# retrieve local CSR of the registrar
		if res.rsc == RC.OK:
			Logging.logDebug('Deleting local registrar CSR ')
			self._deleteLocalCSR(res.lst[0])		# delete local CSR of the registrar


	#
	#	Check the connection, and presence and absence of CSE and CSR in a 
	#	thread periodically.
	#	
	#	It works like this for connections for an ASN or MN to the remote CSE:
	#	
	#	Is there is a local <remoteCSE> for a remote <CSEBase>?
	#		- Yes: Is there a remote <remoteCSE>?
	#			- Yes: 
	#				- Retrieve the remote <CSEBase>.
	#				- Has the remote <CSEBase> been modified?
	#					- Yes: 
	#						- Update the local <remoteCSE>
	#				- Retrieve the local <CSEBase>
	#				- Has the local <CSEBase> been modified?
	#					- Yes: 
	#						-Update the remote <remoteCSE>
	#			- No: 
	#				- Delete a potential local <remoteCSE>
	#				- Create a remote <remoteCSE>
	#					- Success:
	#						- Retrieve the remote <CSEBase>
	#						- Create a local <remoteCSE> for it
	#		- No: 
	#			- Delete a potential remote <remoteCSE>
	#			- Create a new remote <remoteCSE>
	#				- Success:
	#					- Retrieve the remote <CSEBase>
	#					- Create a local <remoteCSE> for it
	#					- Create a local <acp> for the local <remoteCSE>
	#					- Create a local <acp> for the local <CSEBase> with the remote cseID
	#		

	def connectionMonitorWorker(self) -> bool:
		try:

			# Check the current state of the connection to the "upstream" CSEs
			if CSE.cseType in [ CSEType.ASN, CSEType.MN ]:

				# when validateRegistrations == False then only check when there is no connection
				if not self.checkLiveliness:
					if (r := self._retrieveLocalCSRs(onlyOwn=True)).lst is not None and len(r.lst) == 1:
						return True
			
				# Check the connection to the registrar CSE and establish one if necessary
				Logging.logDebug('Checking connection to registrar CSE')

				self._checkConnectionToRegistrar()

			# Check the liveliness of other CSR connections
			# Only when we validate the registrations
			if CSE.cseType in [ CSEType.MN, CSEType.IN ]:
				if  self.checkLiveliness:	
					Logging.logDebug('Checking connections to registree CSEs')
					self._checkCSRLiveliness()

		except Exception as e:
			Logging.logErr(f'Exception: {e}')
			import traceback
			Logging.logErr(traceback.format_exc())
			return True
		return True


	#########################################################################
	#
	#	Event Handlers
	#

	def handleRegistrarRegistration(self, registrarCSE:Resource, ownRegistrarCSR:Resource) -> None:
		""" Event handler for adding a CSE/CSR CSI to the list
			of registered CSI. 
		"""
		self.registrarCSE = registrarCSE
		self.ownRegistrarCSR = ownRegistrarCSR


	def handleRegistrarDeregistration(self, remoteCSR:Resource = None) -> None:
		"""	Event handler for removing the CSE/CSR CSI from the list
			of registered CSI.
		"""
		self.registrarCSE = None
		self.ownRegistrarCSR = None


	def handleRemoteCSERegistration(self, remoteCSR:Resource) -> None:
		"""	Event handler for adding a remote CSE's CSR CSI to the
			list of registered CSI. 
		"""
		if (csi := remoteCSR.csi) is None:
			return
		if csi in self.descendantCSR:	# already registered
			return
		# don't register registrar CSE here
		if (rcse := self.registrarCSE) is not None and (rcsi := rcse.csi) is not None and rcsi == csi:
			return

		# Add the descendants
		self.descendantCSR[csi] = (remoteCSR, CSE.cseCsi)
		if remoteCSR.dcse is not None:			# add also this csi from the dcse attribute
			for dcsecsi in remoteCSR.dcse:
				if dcsecsi in self.descendantCSR:	# don't overwrite existing ones
					continue
				self.descendantCSR[dcsecsi] = (None, csi)

		Logging.logDebug(f'Descendant CSE registered {csi}')
		# localCSE = Utils.getCSE().resource
		# dcse = []
		# for csi in self.descendantCSR:
		# 	if self.registrarCSE is None or (self.registrarCSE is not None and csi != self.registrarCSE.csi):
		# 		dcse.append(csi)
		# localCSE['dcse'] = dcse
		# localCSE.dbUpdate()	# update in DB
		if CSE.cseType in [ CSEType.ASN, CSEType.MN ]:
			self._updateCSRonRegistrarCSE()


	def handleRemoteCSEDeregistration(self, remoteCSR:Resource ) -> None:
		"""	Event handler for removals of the CSE/CSR CSI
			from the list of registered CSI. 
		"""
		Logging.logDebug(f'Handling de-registration of remote CSE: {remoteCSR.csi}')
		# Remove the deregistering CSE from the descendant list
		if (csi := remoteCSR.csi) is not None and csi in self.descendantCSR:
			del self.descendantCSR[csi]
		# Also remove all descendants that are refer to that remote CSE
		for key in list(self.descendantCSR):	# List might change in the loop
			dcse = self.descendantCSR[key]
			if dcse[1] == csi:	# registered to deregistering remote CSE?
				del self.descendantCSR[key]
		
		if CSE.cseType in [ CSEType.ASN, CSEType.MN ] and remoteCSR.csi != self.registrarCSI:	# No need to update the own CSR on the registrar when deregistering anyway
			self._updateCSRonRegistrarCSE()


	def handleRemoteCSEUpdate(self, remoteCSR:Resource, updateDict:JSON) -> None:
		"""	Event handler for updates of the remote CSE.
		"""
		Logging.logDebug(f'Handle remote CSE update: {remoteCSR}\nupdate: {updateDict}')

		# handle update of dcse in remoteCSR
		remoteCsi = remoteCSR.csi
		Logging.logDebug(f'DescendantCSRs: {self.descendantCSR}')
		# remove all descendant tuples that are from this CSR
		for key in list(self.descendantCSR.keys()):	# !!! make a copy of the keys bc the list changes in this loop
			if key in self.descendantCSR:	# Entry could have been deleted, nevertheless
				(_, registeredATcsi) = self.descendantCSR[key]
				if registeredATcsi == remoteCsi :	# remove all descedants EXCEPT the ones hosted on THIS CSE
					Logging.logDebug(f'Removing from internal dcse list: {key}')
					del self.descendantCSR[key]

		# add new/updated values from remoteCSR
		# if remoteCSR.dcse is not None:		# TODO same as above. Function?
		# 	for dcsecsi in remoteCSR.dcse:
		# 		if dcsecsi in self.descendantCSR:	# don't overwrite existing ones
		# 			continue
		# 		self.descendantCSR[dcsecsi] = (None, csi)
		if (dcse := Utils.findXPath(updateDict, 'm2m:csr/dcse')) is not None:		# TODO same as above. Function?
			for dcsecsi in dcse:
				if dcsecsi in self.descendantCSR:	# don't overwrite existing ones
					continue
				self.descendantCSR[dcsecsi] = (None, remoteCsi)	# don't have the CSR for further descendants available

		if CSE.cseType in [ CSEType.ASN, CSEType.MN ]:	# update own registrar CSR
			self._updateCSRonRegistrarCSE()



	#########################################################################

	# def _removeRegisteredCSE(self, resource:Resource) -> None:
	# 	if resource is None:	# If own registrar
	# 		self.registeredCSIs.remove(self.registrarCSI)	# 	else:
	# 		if (csi := resource['csi']) in self.registeredCSIs:
	# 			self.registeredCSIs.remove(csi)
	# 	#Logging.logDebug(self.registeredCSIs)


	# def _addRegisteredCSE(self, resource:Resource) -> None:
	# 	if (csi := resource['csi']) not in self.registeredCSIs:
	# 		self.registeredCSIs.append(csi)
	# 	#Logging.logDebug(self.registeredCSIs)



	#########################################################################
	#
	#	Connection Checkers
	#

	# Check the connection for this CSE to the remote CSE.
	def _checkConnectionToRegistrar(self) -> None:
		Logging.logDebug('Checking connection to Registrar')
		# first check whether there is already a local CSR
		res = self._retrieveLocalCSRs()
		if res.rsc == RC.OK:
			localCSR = res.lst[0] # hopefully, there is only one registrar CSR
			result = self._retrieveCSRfromRegistrarCSE()	# retrieve own CSR from the remote CSE
			if result.rsc == RC.OK:
				self.ownRegistrarCSR = result.resource
				# own CSR is still in remote CSE, so check for changes in remote CSE
				result = self._retrieveRemoteCSE() # retrieve the remote CSE
				self.registrarCSE = result.resource
				if result.rsc == RC.OK:
					if self.registrarCSE.isModifiedSince(localCSR):	# remote CSE modified
						self._updateLocalCSR(localCSR, self.registrarCSE)
						Logging.log('Local CSR updated')
				localCSE = Utils.getCSE().resource
				if localCSE.isModifiedSince(self.ownRegistrarCSR):	# local CSE modified
					self._updateCSRonRegistrarCSE(localCSE)
					Logging.log('Remote CSR updated')

			else:
				# Potential disconnect
				self._deleteLocalCSR(localCSR)	# ignore result
				result = self._createCSRonRegistrarCSE()
				if result.rsc == RC.created:
					self.ownRegistrarCSR = result.resource
					result = self._retrieveRemoteCSE()
					self.registrarCSE = result.resource
					if result.rsc == RC.OK:
						self._createLocalCSR(self.registrarCSE)		# TODO check result
						Logging.log('Remote CSE connected')
						CSE.event.registeredToRemoteCSE(self.registrarCSE, self.ownRegistrarCSR)	# type: ignore
				else:
					Logging.log('Remote CSE disconnected')
					CSE.event.deregisteredFromRemoteCSE(self.ownRegistrarCSR)	# type: ignore
					self.registrarCSE = None
			
		
		else:
			# No local CSR, so try to delete an optional remote one and re-create everything. 
			if self._deleteCSRonRegistrarCSE().rsc in [ RC.deleted, RC.notFound ]:			# delete potential remote CSR
				result = self._createCSRonRegistrarCSE()									# create remote CSR
				self.ownRegistrarCSR = result.resource
				if result.rsc == RC.created:
					result = self._retrieveRemoteCSE()								# retrieve remote CSE
					self.registrarCSE = result.resource
					if result.rsc == RC.OK:
						self._createLocalCSR(self.registrarCSE) 					# TODO check result # create local CSR including ACPs to local CSR and local CSE
						Logging.log('Remote CSE connected')
						CSE.event.registeredToRemoteCSE(self.registrarCSE, self.ownRegistrarCSR)	# type: ignore

						


	#	Check the liveliness of all remote CSE's that are connected to this CSE.
	#	This is done by trying to retrieve a remote CSR. If it cannot be retrieved
	#	then the related local CSR is removed.
	def _checkCSRLiveliness(self) -> None:
		for localCsr in self._retrieveLocalCSRs(onlyOwn=False).lst:
			# Determine content serialization
			ct = CSE.defaultSerialization
			for csz in localCsr.csz:
				if csz in C.supportedContentSerializations:
					ct = ContentSerializationType.to(csz)
					break
	
			# Retrieve remote CSE via a method given in the poa (might contain more than one URI)
			found = False
			for url in (localCsr.poa or []):
				if Utils.isURL(url):
					if self._retrieveRemoteCSE(url=f'{url}{localCsr.csi}', ct=ct).rsc == RC.OK:
						found = True
						break
			if not found:
				Logging.logWarn(f'Remote CSE unreachable. Removing CSR: {localCsr.rn if localCsr is not None else ""}')
				self._deleteLocalCSR(localCsr)




	#
	#	Local CSR
	#

	def _retrieveLocalCSRs(self, csi:str=None, onlyOwn:bool=True) -> Result:
		localCsrs = CSE.dispatcher.directChildResources(pi=CSE.cseRi, ty=T.CSR)
		if csi is None:
			csi = self.registrarCSI
		# Logging.logDebug(f'Retrieving local CSR: {csi}')
		if onlyOwn:
			for localCsr in localCsrs:
				if (c := localCsr.csi) is not None and c == csi:
					return Result(lst=[ localCsr ])
			return Result(rsc=RC.badRequest, dbg='local CSR not found')
		else:
			result = []
			for localCsr in localCsrs:
				if (c := localCsr.csi) is not None and c == csi:	# skip own
					continue
				result.append(localCsr)
			return Result(lst=result)


	def _createLocalCSR(self, remoteCSE: Resource) -> Result:
		Logging.logDebug(f'Creating local CSR: {remoteCSE.ri}')

		# copy local CSE attributes into a new CSR
		localCSE = Utils.getCSE().resource
		csr = CSR.CSR(pi=localCSE.ri, rn=remoteCSE.csi[1:])	# remoteCSE.csi as name!
		self._copyCSE2CSR(csr, remoteCSE)
		#csr['ri'] = remoteCSE.ri 						# set the ri to the remote CSE's ri
		csr['ri'] = remoteCSE.csi[1:] 						# set the ri to the remote CSE's ri
		# add local CSR and ACP's
		if (result := CSE.dispatcher.createResource(csr, localCSE)).resource is None:
			return result # Problem
		if not CSE.registration.handleCSRRegistration(csr, remoteCSE.csi):
			return Result(rsc=RC.badRequest, dbg='cannot register CSR')
		return CSE.dispatcher.updateResource(csr, doUpdateCheck=False)		# TODO dbupdate() instead?



	def _updateLocalCSR(self, localCSR:Resource, remoteCSE:Resource) -> Result:
		Logging.logDebug(f'Updating local CSR: {localCSR.rn}')
		# copy attributes
		self._copyCSE2CSR(localCSR, remoteCSE)
		return CSE.dispatcher.updateResource(localCSR)


	def _deleteLocalCSR(self, localCSR: Resource) -> Result:
		Logging.logDebug(f'Deleting local CSR: {localCSR.ri}')

		if not CSE.registration.handleCSRDeRegistration(localCSR):
			return Result(rsc=RC.badRequest, dbg='cannot deregister CSR')

		# Delete local CSR
		return CSE.dispatcher.deleteResource(localCSR)


	#
	#	Remote Registrar CSR 
	#

	def _retrieveCSRfromRegistrarCSE(self) -> Result:
		Logging.logDebug(f'Retrieving remote CSR: {self.registrarCSI}')
		result = CSE.request.sendRetrieveRequest(self.registrarCSRURL, CSE.cseCsi, ct=self.registrarSerialization)	# own CSE.csi is the originator
		if result.rsc not in [ RC.OK ]:
			return result.errorResult()
		return Result(resource=CSR.CSR(result.dict, pi=''), rsc=RC.OK)


	def _createCSRonRegistrarCSE(self) -> Result:
		Logging.logDebug(f'Creating registrar CSR: {self.registrarCSI}')		
		# get local CSEBase and copy relevant attributes
		localCSE = Utils.getCSE().resource
		csr = CSR.CSR(rn=localCSE.ri) # ri as name!
		self._copyCSE2CSR(csr, localCSE)
		#csr['ri'] = CSE.cseCsi							# override ri with the own cseID
		#csr['cb'] = Utils.getIdFromOriginator(localCSE.csi)	# only the stem
		for _ in ['ty','ri', 'ct', 'lt']: csr.delAttribute(_, setNone=False)	# remove a couple of attributes
		#for _ in ['ty','ri', 'ct', 'lt']: del(csr[_])	# remove a couple of attributes

		# Create the <remoteCSE> in the remote CSE
		Logging.logDebug(f'Creating registrar CSR at: {self.registrarCSI} url: {self.registrarCSEURL}')	
		res = CSE.request.sendCreateRequest(self.registrarCSEURL, CSE.cseCsi, ty=T.CSR, data=csr.asDict(), ct=self.registrarSerialization) # own CSE.csi is the originator
		if res.rsc not in [ RC.created, RC.OK ]:
			if res.rsc != RC.alreadyExists:
				Logging.logDebug(f'Error creating registrar CSR: {res.rsc:d}')
			return Result(rsc=res.rsc, dbg='cannot create remote CSR')
		Logging.logDebug(f'Registrar CSR created: {self.registrarCSI}')
		return Result(resource=CSR.CSR(res.dict, pi=''), rsc=RC.created)


	def _updateCSRonRegistrarCSE(self, localCSE:Resource=None) -> Result:
		Logging.logDebug(f'Updating registrar CSR in CSE: {self.registrarCSI}')
		if localCSE is None:
			localCSE = Utils.getCSE().resource
		csr = CSR.CSR()
		self._copyCSE2CSR(csr, localCSE, isUpdate=True)
		del csr['acpi']			# remove ACPI (don't provide ACPI in updates...a bit)

		res = CSE.request.sendUpdateRequest(self.registrarCSRURL, CSE.cseCsi, data=csr.asDict(), ct=self.registrarSerialization) 	# own CSE.csi is the originator
		if res.rsc not in [ RC.updated, RC.OK ]:
			if res.rsc != RC.alreadyExists:
				Logging.logDebug(f'Error updating registrar CSR in CSE: {res.rsc:d}')
			return Result(rsc=res.rsc, dbg='cannot update remote CSR')
		Logging.logDebug(f'Registrar CSR updated in CSE: {self.registrarCSI}')
		return Result(resource=CSR.CSR(res.dict, pi=''), rsc=RC.updated)



	def _deleteCSRonRegistrarCSE(self) -> Result:
		Logging.logDebug(f'Deleting registrar CSR: {self.registrarCSI} url: {self.registrarCSRURL}')
		res = CSE.request.sendDeleteRequest(self.registrarCSRURL, CSE.cseCsi, ct=self.registrarSerialization)	# own CSE.csi is the originator
		if res.rsc not in [ RC.deleted, RC.OK ]:
			return Result(rsc=res.rsc, dbg='cannot delete registrar CSR')
		Logging.log(f'Registrar CSR deleted: {self.registrarCSI}')
		return Result(rsc=RC.deleted)


	#
	#	Remote CSE
	#

	# Retrieve the remote CSE
	def _retrieveRemoteCSE(self, url:str=None, ct:ContentSerializationType=None) -> Result:

		# Determine URL and content serialization for registrar CSE
		if url is None:
			url = self.registrarCSEURL
			ct  = self.registrarSerialization	# overwrite ct (???)

		Logging.logDebug(f'Retrieving remote CSE from: {self.registrarCSI} url: {url}')	
		res = CSE.request.sendRetrieveRequest(url, CSE.cseCsi, ct=ct)	# own CSE.csi is the originator
		if res.rsc not in [ RC.OK ]:
			return res.errorResult()
		if (csi := Utils.findXPath(res.dict, 'm2m:cb/csi')) == None:
			Logging.logErr(err := 'csi not found in remote CSE resource')
			return Result(rsc=RC.badRequest, dbg=err)
		if not csi.startswith('/'):
			Logging.logWarn('Remote CSE.csi doesn\'t start with /. Correcting.')
			Utils.setXPath(res.dict, 'm2m:cb/csi', f'/{csi}')

		return Result(resource=CSEBase.CSEBase(res.dict), rsc=RC.OK)


	def getCSRForRemoteCSE(self, remoteCSE:Resource) -> Resource:
		if self.registrarCSE is not None and self.registrarCSE.csi == remoteCSE.csi:
			return self.ownRegistrarCSR

		# if self.registrarCSE is not None and self.registrarCSE.csi == remoteCSE.csi:
		# 	return self.registrarCSE
		for csi,tup in self.descendantCSR.items():	# search the list of descendant CSR
			(csr, _) = tup
			if csr.ri == remoteCSE.ri:
				return csr
		return None


	def getAllLocalCSRs(self) -> List[Resource]:
		"""	Return all local CSR's. This includes the CSR of the registrar CSE.
			This function builds the list from a temporary internal list, but not from the database.
		"""
		result = [ csr for (csr, _) in self.descendantCSR.values() if csr is not None ]
		result.append(self.ownRegistrarCSR)
		return result


	#########################################################################



	def retrieveRemoteResource(self, id:str, originator:str=None, raw:bool=False) -> Result:
		"""	Retrieve a resource from a remote CSE. If 'raw' is True then no resource
			object is created, but the raw content from the retrieval is returned.
		"""
		if (url := CSE.request._getForwardURL(id)) is None:
			return Result(rsc=RC.notFound, dbg=f'URL not found for id: {id}')
		if originator is None:
			originator = CSE.cseCsi
		Logging.log('Retrieve remote resource from: {url}')
		res = CSE.request.sendRetrieveRequest(url, originator)	## todo
		if res.rsc != RC.OK:
			return res.errorResult()
		return Factory.resourceFromDict(res.dict) if not raw else Result(resource=res.dict)


	def getCSRFromPath(self, id:str) -> Tuple[Resource, List[str]]:
		""" Try to get a CSR even from a longer path (only the first 2 path elements are relevant). """
		if id is None:
			return None, None
		ids = id.split('/')
		Logging.logDebug(f'CSR ids: {ids}')
		if Utils.isSPRelative(id):
			resource = CSE.dispatcher.retrieveLocalResource(ri=ids[1]).resource
		elif Utils.isAbsolute(id):
			resource = CSE.dispatcher.retrieveLocalResource(ri=ids[2]).resource
		else:
			resource = CSE.dispatcher.retrieveLocalResource(ri=id).resource
		return resource, ids


	#########################################################################


	def _copyCSE2CSR(self, target:Resource, source:Resource, isUpdate:bool=False) -> None:

		def _copyAttribute(attr:str) -> None:
			if attr in source and attr not in self.excludeCSRAttributes:
				target[attr] = source[attr]

		if 'csb' in source and 'csb' not in self.excludeCSRAttributes:
			target['csb'] = self.registrarCSEURL
		_copyAttribute('csi')
		_copyAttribute('cst')
		_copyAttribute('csz')
		_copyAttribute('lbl')
		_copyAttribute('nl')
		_copyAttribute('poa')
		_copyAttribute('rr')
		_copyAttribute('srv')
		_copyAttribute('st')
		
		# if 'csi' in source:
		# 	target['csi'] = source.csi
		# if 'cst' in source:
		# 	target['cst'] = source.cst
		# if 'csz' in source:
		# 	target['csz'] = source.csz
		# if 'lbl' in source:
		# 	target['lbl'] = source.lbl
		# if 'nl' in source:
		# 	target['nl'] = source.nl
		# if 'poa' in source:
		# 	target['poa'] = source.poa
		# if 'rr' in source:
		# 	target['rr'] = source.rr
		# if 'srv' in source:
		# 	target['srv'] = source.srv
		# if 'st' in source:
		# 	target['st'] = source.st
		
		if 'cb' not in self.excludeCSRAttributes:
			target['cb'] = f'{source.csi}/{source.rn}'
		if 'dcse' not in self.excludeCSRAttributes:
			target['dcse'] = list(self.descendantCSR.keys())		# Always do this bc it might be different, even empty for an update
		

		# Always remove some attributes
		for attr in [ 'acpi' ]:
			if attr in target:
				target.delAttribute(attr, setNone = False)
		
		# Remove attributes in updates
		if isUpdate:
			# rm some attributes
			for attr in [ 'ri', 'rn', 'ct', 'lt', 'ty', 'cst', 'cb', 'csi']:
				if attr in target:
					target.delAttribute(attr, setNone = False)
<|MERGE_RESOLUTION|>--- conflicted
+++ resolved
@@ -64,10 +64,6 @@
 
 	# Start the monitor in a thread. 
 	def start(self) -> None:
-<<<<<<< HEAD
-		if not Configuration.get('cse.enableRemoteCSE'):
-			return
-=======
 		if not self.enableRemoteCSE:
 			return
 		
@@ -82,18 +78,13 @@
 					self.descendantCSR[dcse] = (None, csi)
 
 
->>>>>>> 93fefdad
 		Logging.log('Starting remote CSE connection monitor')
 		BackgroundWorkerPool.newWorker(self.checkInterval, self.connectionMonitorWorker, 'csrMonitor').start()
 
 
 	# Stop the monitor. Also delete the CSR resources on both sides
 	def stop(self) -> None:
-<<<<<<< HEAD
-		if not Configuration.get('cse.enableRemoteCSE'):
-=======
 		if not self.enableRemoteCSE:
->>>>>>> 93fefdad
 			return
 		Logging.log('Stopping remote CSE connection monitor')
 
