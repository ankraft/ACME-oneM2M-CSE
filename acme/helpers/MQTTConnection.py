--- conflicted
+++ resolved
@@ -87,26 +87,20 @@
 	#	Runtime methods
 	#
 
-<<<<<<< HEAD
 	def __init__(self, address:str, 
-					   port:Optional[int] = None, 
-					   keepalive:Optional[int] = 60, 
-					   interface:Optional[str] = '0.0.0.0', 
-					   clientID:Optional[str] = None, 
-					   username:Optional[str] = None, 
-					   password:Optional[str] = None,
-					   useTLS:Optional[bool] = False, 
-					   caFile:Optional[str] = None, 
-					   verifyCertificate:Optional[bool] = False,
-					   lowLevelLogging:Optional[bool] = True,
-					   messageHandler:Optional[MQTTHandler] = None
-=======
-	def __init__(self, address:str, port:int=None, keepalive:int=60, interface:str='0.0.0.0', 
-					clientID:str=None, username:str=None, password:str=None,
-					useTLS:bool=False, caFile:str=None, verifyCertificate:bool=False, certfile: str = None, keyfile: str = None,
-					lowLevelLogging:bool=True,
-					messageHandler:MQTTHandler=None
->>>>>>> c04769cc
+					   port:int = None,
+					   keepalive:int = 60,
+					   interface:str = '0.0.0.0', 
+					   clientID:str = None,
+					   username:str = None,
+					   password:str = None,
+					   useTLS:bool = False, 
+					   caFile:str = None, 
+					   verifyCertificate:bool = False,
+					   certfile:str = None, 
+					   keyfile: str = None,
+					   lowLevelLogging:bool = True,
+					   messageHandler:MQTTHandler = None
 				) -> None:
 		self.address								= address
 		self.port									= port if port else 8883 if useTLS else 1883
@@ -158,19 +152,20 @@
 		"""	Initialize and run the MQTT client as a BackgroundWorker/Actor.
 		"""
 		self.messageHandler and self.messageHandler.logging(self.mqttClient, logging.DEBUG, f'MQTT: client name: {self.clientID}')
-		self.mqttClient = mqtt.Client(client_id = self.clientID, clean_session = False if self.clientID else True)	# clean_session=False is defined by TS-0010
+		self.mqttClient = mqtt.Client(client_id = self.clientID, 
+									  clean_session = False if self.clientID else True)	# clean_session=False is defined by TS-0010
 
 		# Enable SSL see: https://pypi.org/project/paho-mqtt/
 		if self.useTLS:
-<<<<<<< HEAD
-			self.mqttClient.tls_set(ca_certs = self.caFile, cert_reqs = ssl.CERT_REQUIRED if self.verifyCertificate else ssl.CERT_NONE)
-
-=======
-			self.mqttClient.tls_set(ca_certs=self.caFile, certfile=self.mqttsCertfile, keyfile=self.mqttsKeyfile, cert_reqs=ssl.CERT_REQUIRED, tls_version=ssl.PROTOCOL_TLS, ciphers=None)
+			self.mqttClient.tls_set(ca_certs = self.caFile, 
+									certfile = self.mqttsCertfile, 
+									keyfile = self.mqttsKeyfile, 
+									cert_reqs = ssl.CERT_REQUIRED, 
+									tls_version = ssl.PROTOCOL_TLS, 
+									ciphers = None)
 			# If tls_insecure_set is set to True, it is impossible to guarantee that the host you are connecting to is not impersonating your server. This can be useful in initial server testing, but makes it possible for a malicious third party to impersonate your server through DNS spoofing, for example.
 			self.mqttClient.tls_insecure_set(True)
 			
->>>>>>> c04769cc
 		# Set username/password
 		if self.username and self.password:
 			self.mqttClient.username_pw_set(self.username, self.password)
